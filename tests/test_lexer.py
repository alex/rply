import re

from pytest import raises

from rply import LexerGenerator


class TestLexer(object):
    def test_simple(self):
        lg = LexerGenerator()
        lg.add("NUMBER", r"\d+")
        lg.add("PLUS", r"\+")

        l = lg.build()

        stream = l.lex("2+3")
        t = stream.next()
        assert t.name == "NUMBER"
        assert t.value == "2"
        t = stream.next()
        assert t.name == "PLUS"
        assert t.value == "+"
        t = stream.next()
        assert t.name == "NUMBER"
        assert t.value == "3"
        assert t.source_pos.idx == 2

        with raises(StopIteration):
            stream.next()

    def test_ignore(self):
        lg = LexerGenerator()
        lg.add("NUMBER", r"\d+")
        lg.add("PLUS", r"\+")
        lg.ignore(r"\s+")

        l = lg.build()

        stream = l.lex("2 + 3")
        t = stream.next()
        assert t.name == "NUMBER"
        assert t.value == "2"
        t = stream.next()
        assert t.name == "PLUS"
        assert t.value == "+"
        t = stream.next()
        assert t.name == "NUMBER"
        assert t.value == "3"
        assert t.source_pos.idx == 4

        with raises(StopIteration):
            stream.next()

    def test_position(self):
        lg = LexerGenerator()
        lg.add("NUMBER", r"\d+")
        lg.add("PLUS", r"\+")
        lg.ignore(r"\s+")

        l = lg.build()

        stream = l.lex("2 + 3")
        t = stream.next()
        assert t.source_pos.lineno == 1
        assert t.source_pos.colno == 1
        t = stream.next()
        assert t.source_pos.lineno == 1
        assert t.source_pos.colno == 3
        t = stream.next()
        assert t.source_pos.lineno == 1
        assert t.source_pos.colno == 5
        with raises(StopIteration):
            stream.next()

        stream = l.lex("2 +\n    37")
        t = stream.next()
        assert t.source_pos.lineno == 1
        assert t.source_pos.colno == 1
        t = stream.next()
        assert t.source_pos.lineno == 1
        assert t.source_pos.colno == 3
        t = stream.next()
        assert t.source_pos.lineno == 2
        assert t.source_pos.colno == 5
        with raises(StopIteration):
            stream.next()

<<<<<<< HEAD
    def test_newline_position(self):
        lg = LexerGenerator()
        lg.add("NEWLINE", r"\n")
        lg.add("SPACE", r" ")

        l = lg.build()

        stream = l.lex(" \n ")
        t = stream.next()
        assert t.source_pos.lineno == 1
        assert t.source_pos.colno == 1
        t = stream.next()
        assert t.source_pos.lineno == 1
        assert t.source_pos.colno == 2
        t = stream.next()
        assert t.source_pos.lineno == 2
        assert t.source_pos.colno == 1

    def test_regex_flags(self):
        lg = LexerGenerator()
        lg.add("ALL", r".*", re.DOTALL)

        l = lg.build()

        stream = l.lex("test\ndotall")
        t = stream.next()
        assert t.source_pos.lineno == 1
        assert t.source_pos.colno == 1
        assert t.getstr() == "test\ndotall"

        with raises(StopIteration):
            stream.next()

    def test_regex_flags_ignore(self):
        lg = LexerGenerator()
        lg.add("ALL", r".*", re.DOTALL)
        lg.ignore(r".*", re.DOTALL)

        l = lg.build()

        stream = l.lex("test\ndotall")

        with raises(StopIteration):
            stream.next()

    def test_ignore_recursion(self):
        lg = LexerGenerator()
        lg.ignore(r"\s")

        l = lg.build()

        assert list(l.lex(" " * 2000)) == []
=======
    def test_transitions(self):
        lg = LexerGenerator()
        lg.add('NUMBER', r'\d+')
        lg.add('ADD', r'\+')
        lg.add('COMMENT_START', r'\(#', transition='push', target='comment')
        lg.ignore(r'\s+')

        comment = lg.add_state('comment')
        comment.add('COMMENT_START', r'\(#', transition='push', target='comment')
        comment.add('COMMENT_END', r'#\)', transition='pop')
        comment.add('COMMENT', r'([^(#]|#(?!\))|\)(?!#))+')

        l = lg.build()

        stream = l.lex('(# this is (# a nested comment #)#) 1 + 1 (# 1 # 1 #)')
        t = stream.next()
        assert t.name == 'COMMENT_START'
        assert t.value == '(#'
        t = stream.next()
        assert t.name == 'COMMENT'
        assert t.value == ' this is '
        t = stream.next()
        assert t.name == 'COMMENT_START'
        assert t.value == '(#'
        t = stream.next()
        assert t.name == 'COMMENT'
        assert t.value == ' a nested comment '
        t = stream.next()
        assert t.name == 'COMMENT_END'
        assert t.value == '#)'
        t = stream.next()
        assert t.name == 'COMMENT_END'
        assert t.value == '#)'
        t = stream.next()
        assert t.name == 'NUMBER'
        assert t.value == '1'
        t = stream.next()
        assert t.name == 'ADD'
        assert t.value == '+'
        t = stream.next()
        assert t.name == 'NUMBER'
        assert t.value == '1'
        t = stream.next()
        assert t.name == 'COMMENT_START'
        assert t.value == '(#'
        t = stream.next()
        assert t.name == 'COMMENT'
        assert t.value == ' 1 # 1 '
        t = stream.next()
        assert t.name == 'COMMENT_END'
        assert t.value == '#)'
>>>>>>> 46568077
<|MERGE_RESOLUTION|>--- conflicted
+++ resolved
@@ -85,7 +85,6 @@
         with raises(StopIteration):
             stream.next()
 
-<<<<<<< HEAD
     def test_newline_position(self):
         lg = LexerGenerator()
         lg.add("NEWLINE", r"\n")
@@ -138,7 +137,7 @@
         l = lg.build()
 
         assert list(l.lex(" " * 2000)) == []
-=======
+
     def test_transitions(self):
         lg = LexerGenerator()
         lg.add('NUMBER', r'\d+')
@@ -189,5 +188,4 @@
         assert t.value == ' 1 # 1 '
         t = stream.next()
         assert t.name == 'COMMENT_END'
-        assert t.value == '#)'
->>>>>>> 46568077
+        assert t.value == '#)'